"""Wrapper around FAISS vector database."""
from __future__ import annotations

import math
import pickle
import uuid
from pathlib import Path
from typing import Any, Callable, Dict, Iterable, List, Optional, Tuple

import numpy as np

from langchain.docstore.base import AddableMixin, Docstore
from langchain.docstore.document import Document
from langchain.docstore.in_memory import InMemoryDocstore
from langchain.embeddings.base import Embeddings
from langchain.vectorstores.base import VectorStore
from langchain.vectorstores.utils import maximal_marginal_relevance


def dependable_faiss_import() -> Any:
    """Import faiss if available, otherwise raise error."""
    try:
        import faiss
    except ImportError:
        raise ValueError(
            "Could not import faiss python package. "
            "Please install it with `pip install faiss` "
            "or `pip install faiss-cpu` (depending on Python version)."
        )
    return faiss


<<<<<<< HEAD
def _default_normalize_score_fn(score: float) -> float:
    """Return a similarity score on a scale [0, 1]."""
    # The 'correct' normalization function
=======
def _default_relevance_score_fn(score: float) -> float:
    """Return a similarity score on a scale [0, 1]."""
    # The 'correct' relevance function
>>>>>>> 4ffc58e0
    # may differ depending on a few things, including:
    # - the distance / similarity metric used by the VectorStore
    # - the scale of your embeddings (OpenAI's are unit normed. Many others are not!)
    # - embedding dimensionality
    # - etc.
    # This function converts the euclidean norm of normalized embeddings
    # (0 is most similar, sqrt(2) most dissimilar)
    # to a similarity function (0 to 1)
    return 1.0 - score / math.sqrt(2)


class FAISS(VectorStore):
    """Wrapper around FAISS vector database.

    To use, you should have the ``faiss`` python package installed.

    Example:
        .. code-block:: python

            from langchain import FAISS
            faiss = FAISS(embedding_function, index, docstore, index_to_docstore_id)

    """

    def __init__(
        self,
        embedding_function: Callable,
        index: Any,
        docstore: Docstore,
        index_to_docstore_id: Dict[int, str],
<<<<<<< HEAD
        normalize_score_fn: Optional[
            Callable[[float], float]
        ] = _default_normalize_score_fn,
=======
        relevance_score_fn: Optional[
            Callable[[float], float]
        ] = _default_relevance_score_fn,
>>>>>>> 4ffc58e0
    ):
        """Initialize with necessary components."""
        self.embedding_function = embedding_function
        self.index = index
        self.docstore = docstore
        self.index_to_docstore_id = index_to_docstore_id
<<<<<<< HEAD
        self.normalize_score_fn = normalize_score_fn
=======
        self.relevance_score_fn = relevance_score_fn
>>>>>>> 4ffc58e0

    def __add(
        self,
        texts: Iterable[str],
        embeddings: Iterable[List[float]],
        metadatas: Optional[List[dict]] = None,
        **kwargs: Any,
    ) -> List[str]:
        if not isinstance(self.docstore, AddableMixin):
            raise ValueError(
                "If trying to add texts, the underlying docstore should support "
                f"adding items, which {self.docstore} does not"
            )
        documents = []
        for i, text in enumerate(texts):
            metadata = metadatas[i] if metadatas else {}
            documents.append(Document(page_content=text, metadata=metadata))
        # Add to the index, the index_to_id mapping, and the docstore.
        starting_len = len(self.index_to_docstore_id)
        self.index.add(np.array(embeddings, dtype=np.float32))
        # Get list of index, id, and docs.
        full_info = [
            (starting_len + i, str(uuid.uuid4()), doc)
            for i, doc in enumerate(documents)
        ]
        # Add information to docstore and index.
        self.docstore.add({_id: doc for _, _id, doc in full_info})
        index_to_id = {index: _id for index, _id, _ in full_info}
        self.index_to_docstore_id.update(index_to_id)
        return [_id for _, _id, _ in full_info]

    def add_texts(
        self,
        texts: Iterable[str],
        metadatas: Optional[List[dict]] = None,
        **kwargs: Any,
    ) -> List[str]:
        """Run more texts through the embeddings and add to the vectorstore.

        Args:
            texts: Iterable of strings to add to the vectorstore.
            metadatas: Optional list of metadatas associated with the texts.

        Returns:
            List of ids from adding the texts into the vectorstore.
        """
        if not isinstance(self.docstore, AddableMixin):
            raise ValueError(
                "If trying to add texts, the underlying docstore should support "
                f"adding items, which {self.docstore} does not"
            )
        # Embed and create the documents.
        embeddings = [self.embedding_function(text) for text in texts]
        return self.__add(texts, embeddings, metadatas, **kwargs)

    def add_embeddings(
        self,
        text_embeddings: Iterable[Tuple[str, List[float]]],
        metadatas: Optional[List[dict]] = None,
        **kwargs: Any,
    ) -> List[str]:
        """Run more texts through the embeddings and add to the vectorstore.

        Args:
            text_embeddings: Iterable pairs of string and embedding to
                add to the vectorstore.
            metadatas: Optional list of metadatas associated with the texts.

        Returns:
            List of ids from adding the texts into the vectorstore.
        """
        if not isinstance(self.docstore, AddableMixin):
            raise ValueError(
                "If trying to add texts, the underlying docstore should support "
                f"adding items, which {self.docstore} does not"
            )
        # Embed and create the documents.

        texts = [te[0] for te in text_embeddings]
        embeddings = [te[1] for te in text_embeddings]
        return self.__add(texts, embeddings, metadatas, **kwargs)

    def similarity_search_with_score_by_vector(
        self, embedding: List[float], k: int = 4
    ) -> List[Tuple[Document, float]]:
        """Return docs most similar to query.

        Args:
            query: Text to look up documents similar to.
            k: Number of Documents to return. Defaults to 4.

        Returns:
            List of Documents most similar to the query and score for each
        """
        scores, indices = self.index.search(np.array([embedding], dtype=np.float32), k)
        docs = []
        for j, i in enumerate(indices[0]):
            if i == -1:
                # This happens when not enough docs are returned.
                continue
            _id = self.index_to_docstore_id[i]
            doc = self.docstore.search(_id)
            if not isinstance(doc, Document):
                raise ValueError(f"Could not find document for id {_id}, got {doc}")
            docs.append((doc, scores[0][j]))
        return docs

    def similarity_search_with_score(
        self, query: str, k: int = 4
    ) -> List[Tuple[Document, float]]:
        """Return docs most similar to query.

        Args:
            query: Text to look up documents similar to.
            k: Number of Documents to return. Defaults to 4.

        Returns:
            List of Documents most similar to the query and score for each
        """
        embedding = self.embedding_function(query)
        docs = self.similarity_search_with_score_by_vector(embedding, k)
        return docs

    def similarity_search_by_vector(
        self, embedding: List[float], k: int = 4, **kwargs: Any
    ) -> List[Document]:
        """Return docs most similar to embedding vector.

        Args:
            embedding: Embedding to look up documents similar to.
            k: Number of Documents to return. Defaults to 4.

        Returns:
            List of Documents most similar to the embedding.
        """
        docs_and_scores = self.similarity_search_with_score_by_vector(embedding, k)
        return [doc for doc, _ in docs_and_scores]

    def similarity_search(
        self, query: str, k: int = 4, **kwargs: Any
    ) -> List[Document]:
        """Return docs most similar to query.

        Args:
            query: Text to look up documents similar to.
            k: Number of Documents to return. Defaults to 4.

        Returns:
            List of Documents most similar to the query.
        """
        docs_and_scores = self.similarity_search_with_score(query, k)
        return [doc for doc, _ in docs_and_scores]

    def max_marginal_relevance_search_by_vector(
        self, embedding: List[float], k: int = 4, fetch_k: int = 20, **kwargs: Any
    ) -> List[Document]:
        """Return docs selected using the maximal marginal relevance.

        Maximal marginal relevance optimizes for similarity to query AND diversity
        among selected documents.

        Args:
            embedding: Embedding to look up documents similar to.
            k: Number of Documents to return. Defaults to 4.
            fetch_k: Number of Documents to fetch to pass to MMR algorithm.

        Returns:
            List of Documents selected by maximal marginal relevance.
        """
        _, indices = self.index.search(np.array([embedding], dtype=np.float32), fetch_k)
        # -1 happens when not enough docs are returned.
        embeddings = [self.index.reconstruct(int(i)) for i in indices[0] if i != -1]
        mmr_selected = maximal_marginal_relevance(
            np.array([embedding], dtype=np.float32), embeddings, k=k
        )
        selected_indices = [indices[0][i] for i in mmr_selected]
        docs = []
        for i in selected_indices:
            if i == -1:
                # This happens when not enough docs are returned.
                continue
            _id = self.index_to_docstore_id[i]
            doc = self.docstore.search(_id)
            if not isinstance(doc, Document):
                raise ValueError(f"Could not find document for id {_id}, got {doc}")
            docs.append(doc)
        return docs

    def max_marginal_relevance_search(
        self,
        query: str,
        k: int = 4,
        fetch_k: int = 20,
        **kwargs: Any,
    ) -> List[Document]:
        """Return docs selected using the maximal marginal relevance.

        Maximal marginal relevance optimizes for similarity to query AND diversity
        among selected documents.

        Args:
            query: Text to look up documents similar to.
            k: Number of Documents to return. Defaults to 4.
            fetch_k: Number of Documents to fetch to pass to MMR algorithm.

        Returns:
            List of Documents selected by maximal marginal relevance.
        """
        embedding = self.embedding_function(query)
        docs = self.max_marginal_relevance_search_by_vector(embedding, k, fetch_k)
        return docs

    def merge_from(self, target: FAISS) -> None:
        """Merge another FAISS object with the current one.

        Add the target FAISS to the current one.

        Args:
            target: FAISS object you wish to merge into the current one

        Returns:
            None.
        """
        if not isinstance(self.docstore, AddableMixin):
            raise ValueError("Cannot merge with this type of docstore")
        # Numerical index for target docs are incremental on existing ones
        starting_len = len(self.index_to_docstore_id)

        # Merge two IndexFlatL2
        self.index.merge_from(target.index)

        # Create new id for docs from target FAISS object
        full_info = []
        for i in target.index_to_docstore_id:
            doc = target.docstore.search(target.index_to_docstore_id[i])
            if not isinstance(doc, Document):
                raise ValueError("Document should be returned")
            full_info.append((starting_len + i, str(uuid.uuid4()), doc))

        # Add information to docstore and index_to_docstore_id.
        self.docstore.add({_id: doc for _, _id, doc in full_info})
        index_to_id = {index: _id for index, _id, _ in full_info}
        self.index_to_docstore_id.update(index_to_id)

    @classmethod
    def __from(
        cls,
        texts: List[str],
        embeddings: List[List[float]],
        embedding: Embeddings,
        metadatas: Optional[List[dict]] = None,
        **kwargs: Any,
    ) -> FAISS:
        faiss = dependable_faiss_import()
        index = faiss.IndexFlatL2(len(embeddings[0]))
        index.add(np.array(embeddings, dtype=np.float32))
        documents = []
        for i, text in enumerate(texts):
            metadata = metadatas[i] if metadatas else {}
            documents.append(Document(page_content=text, metadata=metadata))
        index_to_id = {i: str(uuid.uuid4()) for i in range(len(documents))}
        docstore = InMemoryDocstore(
            {index_to_id[i]: doc for i, doc in enumerate(documents)}
        )
        return cls(embedding.embed_query, index, docstore, index_to_id, **kwargs)

    @classmethod
    def from_texts(
        cls,
        texts: List[str],
        embedding: Embeddings,
        metadatas: Optional[List[dict]] = None,
        **kwargs: Any,
    ) -> FAISS:
        """Construct FAISS wrapper from raw documents.

        This is a user friendly interface that:
            1. Embeds documents.
            2. Creates an in memory docstore
            3. Initializes the FAISS database

        This is intended to be a quick way to get started.

        Example:
            .. code-block:: python

                from langchain import FAISS
                from langchain.embeddings import OpenAIEmbeddings
                embeddings = OpenAIEmbeddings()
                faiss = FAISS.from_texts(texts, embeddings)
        """
        embeddings = embedding.embed_documents(texts)
        return cls.__from(
            texts,
            embeddings,
            embedding,
            metadatas,
            **kwargs,
        )

    @classmethod
    def from_embeddings(
        cls,
        text_embeddings: List[Tuple[str, List[float]]],
        embedding: Embeddings,
        metadatas: Optional[List[dict]] = None,
        **kwargs: Any,
    ) -> FAISS:
        """Construct FAISS wrapper from raw documents.

        This is a user friendly interface that:
            1. Embeds documents.
            2. Creates an in memory docstore
            3. Initializes the FAISS database

        This is intended to be a quick way to get started.

        Example:
            .. code-block:: python

                from langchain import FAISS
                from langchain.embeddings import OpenAIEmbeddings
                embeddings = OpenAIEmbeddings()
                faiss = FAISS.from_texts(texts, embeddings)
        """
        texts = [t[0] for t in text_embeddings]
        embeddings = [t[1] for t in text_embeddings]
        return cls.__from(
            texts,
            embeddings,
            embedding,
            metadatas,
            **kwargs,
        )

    def save_local(self, folder_path: str, index_name: str = "index") -> None:
        """Save FAISS index, docstore, and index_to_docstore_id to disk.

        Args:
            folder_path: folder path to save index, docstore,
                and index_to_docstore_id to.
            index_name: for saving with a specific index file name
        """
        path = Path(folder_path)
        path.mkdir(exist_ok=True, parents=True)

        # save index separately since it is not picklable
        faiss = dependable_faiss_import()
        faiss.write_index(
            self.index, str(path / "{index_name}.faiss".format(index_name=index_name))
        )

        # save docstore and index_to_docstore_id
        with open(path / "{index_name}.pkl".format(index_name=index_name), "wb") as f:
            pickle.dump((self.docstore, self.index_to_docstore_id), f)

    @classmethod
    def load_local(
        cls, folder_path: str, embeddings: Embeddings, index_name: str = "index"
    ) -> FAISS:
        """Load FAISS index, docstore, and index_to_docstore_id to disk.

        Args:
            folder_path: folder path to load index, docstore,
                and index_to_docstore_id from.
            embeddings: Embeddings to use when generating queries
            index_name: for saving with a specific index file name
        """
        path = Path(folder_path)
        # load index separately since it is not picklable
        faiss = dependable_faiss_import()
        index = faiss.read_index(
            str(path / "{index_name}.faiss".format(index_name=index_name))
        )

        # load docstore and index_to_docstore_id
        with open(path / "{index_name}.pkl".format(index_name=index_name), "rb") as f:
            docstore, index_to_docstore_id = pickle.load(f)
        return cls(embeddings.embed_query, index, docstore, index_to_docstore_id)

    def _similarity_search_with_relevance_scores(
        self,
        query: str,
        k: int = 4,
        **kwargs: Any,
    ) -> List[Tuple[Document, float]]:
        """Return docs and their similarity scores on a scale from 0 to 1."""
<<<<<<< HEAD
        if self.normalize_score_fn is None:
=======
        if self.relevance_score_fn is None:
>>>>>>> 4ffc58e0
            raise ValueError(
                "normalize_score_fn must be provided to"
                " FAISS constructor to normalize scores"
            )
        docs_and_scores = self.similarity_search_with_score(query, k=k)
<<<<<<< HEAD
        return [(doc, self.normalize_score_fn(score)) for doc, score in docs_and_scores]
=======
        return [(doc, self.relevance_score_fn(score)) for doc, score in docs_and_scores]
>>>>>>> 4ffc58e0
<|MERGE_RESOLUTION|>--- conflicted
+++ resolved
@@ -30,15 +30,9 @@
     return faiss
 
 
-<<<<<<< HEAD
-def _default_normalize_score_fn(score: float) -> float:
-    """Return a similarity score on a scale [0, 1]."""
-    # The 'correct' normalization function
-=======
 def _default_relevance_score_fn(score: float) -> float:
     """Return a similarity score on a scale [0, 1]."""
     # The 'correct' relevance function
->>>>>>> 4ffc58e0
     # may differ depending on a few things, including:
     # - the distance / similarity metric used by the VectorStore
     # - the scale of your embeddings (OpenAI's are unit normed. Many others are not!)
@@ -69,26 +63,16 @@
         index: Any,
         docstore: Docstore,
         index_to_docstore_id: Dict[int, str],
-<<<<<<< HEAD
-        normalize_score_fn: Optional[
-            Callable[[float], float]
-        ] = _default_normalize_score_fn,
-=======
         relevance_score_fn: Optional[
             Callable[[float], float]
         ] = _default_relevance_score_fn,
->>>>>>> 4ffc58e0
     ):
         """Initialize with necessary components."""
         self.embedding_function = embedding_function
         self.index = index
         self.docstore = docstore
         self.index_to_docstore_id = index_to_docstore_id
-<<<<<<< HEAD
-        self.normalize_score_fn = normalize_score_fn
-=======
         self.relevance_score_fn = relevance_score_fn
->>>>>>> 4ffc58e0
 
     def __add(
         self,
@@ -476,18 +460,10 @@
         **kwargs: Any,
     ) -> List[Tuple[Document, float]]:
         """Return docs and their similarity scores on a scale from 0 to 1."""
-<<<<<<< HEAD
-        if self.normalize_score_fn is None:
-=======
         if self.relevance_score_fn is None:
->>>>>>> 4ffc58e0
             raise ValueError(
                 "normalize_score_fn must be provided to"
                 " FAISS constructor to normalize scores"
             )
         docs_and_scores = self.similarity_search_with_score(query, k=k)
-<<<<<<< HEAD
-        return [(doc, self.normalize_score_fn(score)) for doc, score in docs_and_scores]
-=======
-        return [(doc, self.relevance_score_fn(score)) for doc, score in docs_and_scores]
->>>>>>> 4ffc58e0
+        return [(doc, self.relevance_score_fn(score)) for doc, score in docs_and_scores]