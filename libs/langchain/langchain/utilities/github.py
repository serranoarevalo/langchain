"""Util that calls GitHub."""
from __future__ import annotations
<<<<<<< HEAD
=======

>>>>>>> d1d691ca
import json
from typing import TYPE_CHECKING, Any, Dict, List, Optional

from pydantic import BaseModel, Extra, root_validator

from langchain.utils import get_from_dict_or_env

if TYPE_CHECKING:
    from github.Issue import Issue


class GitHubAPIWrapper(BaseModel):
    """Wrapper for GitHub API."""

    github: Any  #: :meta private:
    github_repo_instance: Any  #: :meta private:
    github_repository: Optional[str] = None
    github_app_id: Optional[str] = None
    github_app_private_key: Optional[str] = None
    github_branch: Optional[str] = None

    class Config:
        """Configuration for this pydantic object."""

        extra = Extra.forbid

    @root_validator()
    def validate_environment(cls, values: Dict) -> Dict:
        """Validate that api key and python package exists in environment."""
        github_repository = get_from_dict_or_env(
            values, "github_repository", "GITHUB_REPOSITORY"
        )

        github_app_id = get_from_dict_or_env(values, "github_app_id", "GITHUB_APP_ID")

        github_app_private_key = get_from_dict_or_env(
            values, "github_app_private_key", "GITHUB_APP_PRIVATE_KEY"
        )

        github_branch = get_from_dict_or_env(
            values, "github_branch", "GITHUB_BRANCH", default="master"
        )

        try:
            from github import Auth, GithubIntegration

        except ImportError:
            raise ImportError(
                "PyGithub is not installed. "
                "Please install it with `pip install PyGithub`"
            )

        with open(github_app_private_key, "r") as f:
            private_key = f.read()

        auth = Auth.AppAuth(
            github_app_id,
            private_key,
        )
        gi = GithubIntegration(auth=auth)
        installation = gi.get_installations()[0]

        # create a GitHub instance:
        g = installation.get_github_for_installation()

        values["github"] = g
        values["github_repo_instance"] = g.get_repo(github_repository)
        values["github_repository"] = github_repository
        values["github_app_id"] = github_app_id
        values["github_app_private_key"] = github_app_private_key
        values["github_branch"] = github_branch

        return values

    def parse_issues(self, issues: List[Issue]) -> List[dict]:
        """
        Extracts title and number from each Issue and puts them in a dictionary
        Parameters:
            issues(List[Issue]): A list of Github Issue objects
        Returns:
            List[dict]: A dictionary of issue titles and numbers
        """
        parsed = []
        for issue in issues:
            title = issue.title
            number = issue.number
            parsed.append({"title": title, "number": number})
        return parsed

    def get_issues(self) -> str:
        """
        Fetches all open issues from the repo

        Returns:
            str: A plaintext report containing the number of issues
            and each issue's title and number.
        """
        issues = self.github_repo_instance.get_issues(state="open")
        if issues.totalCount > 0:
            parsed_issues = self.parse_issues(issues)
            parsed_issues_str = (
                "Found " + str(len(parsed_issues)) + " issues:\n" + str(parsed_issues)
            )
            return parsed_issues_str
        else:
            return "No open issues available"

    def get_issue(self, issue_number: int) -> Dict[str, Any]:
        """
        Fetches a specific issue and its first 10 comments
        Parameters:
            issue_number(int): The number for the github issue
        Returns:
            dict: A doctionary containing the issue's title,
            body, and comments as a string
        """
        issue = self.github_repo_instance.get_issue(number=issue_number)
        page = 0
        comments: List[dict] = []
        while len(comments) <= 10:
            comments_page = issue.get_comments().get_page(page)
            if len(comments_page) == 0:
                break
            for comment in comments_page:
                comments.append({"body": comment.body, "user": comment.user.login})
            page += 1

        return {
            "title": issue.title,
            "body": issue.body,
            "comments": str(comments),
        }

    def comment_on_issue(self, comment_query: str) -> str:
        """
        Adds a comment to a github issue
        Parameters:
            comment_query(str): a string which contains the issue number,
            two newlines, and the comment.
            for example: "1\n\nWorking on it now"
            adds the comment "working on it now" to issue 1
        Returns:
            str: A success or failure message
        """
        issue_number = int(comment_query.split("\n\n")[0])
        comment = comment_query[len(str(issue_number)) + 2 :]
        try:
            issue = self.github_repo_instance.get_issue(number=issue_number)
            issue.create_comment(comment)
            return "Commented on issue " + str(issue_number)
        except Exception as e:
            return "Unable to make comment due to error:\n" + str(e)

    def create_file(self, file_query: str) -> str:
        """
        Creates a new file on the Github repo
        Parameters:
            file_query(str): a string which contains the file path
            and the file contents. The file path is the first line
            in the string, and the contents are the rest of the string.
            For example, "hello_world.md\n# Hello World!"
        Returns:
            str: A success or failure message
        """
        file_path = file_query.split("\n")[0]
        file_contents = file_query[len(file_path) + 2 :]
        try:
            exists = self.github_repo_instance.get_contents(file_path)
            if exists is None:
                self.github_repo_instance.create_file(
                    path=file_path,
                    message="Create " + file_path,
                    content=file_contents,
                    branch=self.github_branch,
                )
                return "Created file " + file_path
            else:
                return f"File already exists at {file_path}. Use update_file instead"
        except Exception as e:
            return "Unable to make file due to error:\n" + str(e)

    def read_file(self, file_path: str) -> str:
        """
        Reads a file from the github repo
        Parameters:
            file_path(str): the file path
        Returns:
            str: The file decoded as a string
        """
        file = self.github_repo_instance.get_contents(file_path)
        return file.decoded_content.decode("utf-8")

    def update_file(self, file_query: str) -> str:
        """
        Updates a file with new content.
        Parameters:
            file_query(str): Contains the file path and the file contents.
                The old file contents is wrapped in OLD <<<< and >>>> OLD
                The new file contents is wrapped in NEW <<<< and >>>> NEW
                For example:
                /test/hello.txt
                OLD <<<<
                Hello Earth!
                >>>> OLD
                NEW <<<<
                Hello Mars!
                >>>> NEW
        Returns:
            A success or failure message
        """
        try:
            file_path = file_query.split("\n")[0]
            old_file_contents = (
                file_query.split("OLD <<<<")[1].split(">>>> OLD")[0].strip()
            )
            new_file_contents = (
                file_query.split("NEW <<<<")[1].split(">>>> NEW")[0].strip()
            )

            file_content = self.read_file(file_path)
            updated_file_content = file_content.replace(
                old_file_contents, new_file_contents
            )

            if file_content == updated_file_content:
                return (
                    "File content was not updated because old content was not found."
                    "It may be helpful to use the read_file action to get "
                    "the current file contents."
                )

            self.github_repo_instance.update_file(
                path=file_path,
                message="Update " + file_path,
                content=updated_file_content,
                branch=self.github_branch,
                sha=self.github_repo_instance.get_contents(file_path).sha,
            )
            return "Updated file " + file_path
        except Exception as e:
            return "Unable to update file due to error:\n" + str(e)

    def delete_file(self, file_path: str) -> str:
        """
        Deletes a file from the repo
        Parameters:
            file_path(str): Where the file is
        Returns:
            str: Success or failure message
        """
        try:
            file = self.github_repo_instance.get_contents(file_path)
            self.github_repo_instance.delete_file(
                path=file_path,
                message="Delete " + file_path,
                branch=self.github_branch,
                sha=file.sha,
            )
            return "Deleted file " + file_path
        except Exception as e:
            return "Unable to delete file due to error:\n" + str(e)

    def run(self, mode: str, query: str) -> str:
        if mode == "get_issues":
            return self.get_issues()
        elif mode == "get_issue":
            return json.dumps(self.get_issue(int(query)))
        elif mode == "comment_on_issue":
            return self.comment_on_issue(query)
        elif mode == "create_file":
            return self.create_file(query)
        elif mode == "read_file":
            return self.read_file(query)
        elif mode == "update_file":
            return self.update_file(query)
        elif mode == "delete_file":
            return self.delete_file(query)
        else:
            raise ValueError("Invalid mode" + mode)<|MERGE_RESOLUTION|>--- conflicted
+++ resolved
@@ -1,9 +1,6 @@
 """Util that calls GitHub."""
 from __future__ import annotations
-<<<<<<< HEAD
-=======
-
->>>>>>> d1d691ca
+
 import json
 from typing import TYPE_CHECKING, Any, Dict, List, Optional
 
